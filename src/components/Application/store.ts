import * as React from 'react'
import * as zustand from 'zustand'
import create from 'zustand/vanilla'
import { assert } from 'ts-essentials'
import { Client } from '../../client'
import { IFile } from '../../interfaces'
import { ApplicationProps } from './Application'

export interface State {
  client: Client
  file?: IFile
  isWelcome?: boolean
  initialUpload?: boolean
  initialDataPackage?: boolean

  // General

  setIsWelcome: (isWelcome: boolean) => void
  countFiles: () => Promise<void>
<<<<<<< HEAD
  selectResource: (path?: string) => void
  setInitialUpload: (value: boolean) => void
  setInitialDataPackage: (value: boolean) => void
=======
  selectFile: (path?: string) => void
>>>>>>> 42321315
}

export function createStore(props: ApplicationProps) {
  return create<State>((set, get) => ({
    ...props,

    // General

    setIsWelcome: (isWelcome) => set({ isWelcome }),
    countFiles: async () => {
      const { client } = get()
      const { count } = await client.fileCount()
      if (!count) set({ isWelcome: true })
    },
    selectFile: async (path) => {
      if (!path) return
      const { client } = get()
      const { file } = await client.fileRead({ path })
      set({ file })
    },
    setInitialUpload: (initialUpload) => {
      set({ initialUpload })
    },
    setInitialDataPackage: (initialDataPackage) => {
      set({ initialDataPackage })
    },
  }))
}

export function useStore<R>(selector: (state: State) => R): R {
  const store = React.useContext(StoreContext)
  assert(store, 'store provider is required')
  return zustand.useStore(store, selector)
}

const StoreContext = React.createContext<zustand.StoreApi<State> | null>(null)
export const StoreProvider = StoreContext.Provider<|MERGE_RESOLUTION|>--- conflicted
+++ resolved
@@ -17,13 +17,9 @@
 
   setIsWelcome: (isWelcome: boolean) => void
   countFiles: () => Promise<void>
-<<<<<<< HEAD
-  selectResource: (path?: string) => void
   setInitialUpload: (value: boolean) => void
   setInitialDataPackage: (value: boolean) => void
-=======
   selectFile: (path?: string) => void
->>>>>>> 42321315
 }
 
 export function createStore(props: ApplicationProps) {
