import * as React from 'react'
import * as zustand from 'zustand'
import create from 'zustand/vanilla'
import { assert } from 'ts-essentials'
import { Client } from '../../../client'
import { FilesProps } from './Files'
import { IFileItem, ITreeItem } from '../../../interfaces'
import * as helpers from '../../../helpers'

type IDialog = 'folder/copy' | 'folder/move' | 'name/create' | 'name/rename'

export interface State {
  client: Client
  path?: string
  fileItems: IFileItem[]
  onFileChange: (path?: string) => void
  dialog?: IDialog
  initialUpload?: boolean
  initialDataPackage?: boolean
<<<<<<< HEAD
  fileItemAdded?: boolean
=======
  loading?: boolean
>>>>>>> 6ab9ac4a

  // General

  setPath: (path?: string) => void
  setDialog: (dialog?: IDialog) => void
  setInitialUpload: (value: boolean) => void
  setInitialDataPackage: (value: boolean) => void
  setFileItemAdded: (value: boolean) => void

  // File

  copyFile: (folder?: string) => Promise<void>
  deleteFile: () => Promise<void>
  listFiles: () => Promise<void>
  moveFile: (folder?: string) => Promise<void>
  renameFile: (name: string) => Promise<void>
  uploadFiles: (files: FileList) => Promise<void>

  // Folder

  createFolder: (name: string) => Promise<void>

  // Package

  createPackage: () => Promise<void>
}

export function createStore(props: FilesProps) {
  return create<State>((set, get) => ({
    client: props.client,
    fileItems: [],
    initialUpload: props.initialUpload,
    initialDataPackage: props.initialDataPackage,
    onFileChange: props.onFileChange,
<<<<<<< HEAD
    fileItemAdded: false,
=======
    loading: true,
>>>>>>> 6ab9ac4a

    // General

    setDialog: (dialog) => set({ dialog }),
    setPath: (newPath) => {
      const { path, onFileChange } = get()
      if (path === newPath) return
      set({ path: newPath })
      const isFolder = selectors.isFolder(get())
      if (isFolder) return
      onFileChange(newPath)
    },
    setInitialUpload: (initialUpload) => {
      set({ initialUpload })
    },
    setInitialDataPackage: (initialDataPackage) => {
      set({ initialDataPackage })
    },
    setFileItemAdded: (fileItemAdded) => {
      set({ fileItemAdded })
    },

    // File

    copyFile: async (folder) => {
      const { client, path, listFiles } = get()
      if (!path) return
      await client.fileCopy({ path, folder })
      await listFiles()
    },
    deleteFile: async () => {
      const { client, path, listFiles, setPath } = get()
      if (!path) return
      await client.fileDelete({ path })
      await listFiles()
      setPath(undefined)
    },
    listFiles: async () => {
      const { client } = get()
      const { items } = await client.fileList()
      set({ fileItems: items })
      set({ loading: false })
    },
    moveFile: async (folder) => {
      const { client, path, listFiles } = get()
      if (!path) return
      await client.fileMove({ path, folder })
      await listFiles()
    },
    renameFile: async (name) => {
      const { client, path, listFiles } = get()
      if (!path) return
      await client.fileRename({ path, name })
      await listFiles()
    },
    // TODO: upload in parallel?
    // TODO: show a proper error dialog on file size
    uploadFiles: async (files) => {
      let path: string | undefined
      const { client, listFiles, setPath } = get()
      for (const file of files) {
        if (file.size > 10000000) {
          alert('Currently only files under 10Mb are supported')
          return
        }
        const folder = selectors.folderPath(get())
        const result = await client.fileCreate({ file, folder })
        path = result.path
      }
      if (!path) return
      await listFiles()
      setPath(path)
      set({ fileItemAdded: true })
    },

    // Folder

    createFolder: async (name) => {
      const { client, listFiles } = get()
      const folder = selectors.folderPath(get())
      await client.folderCreate({ name, folder })
      await listFiles()
      set({ fileItemAdded: true })
    },

    // Package

    createPackage: async () => {
      const { client, listFiles, setPath } = get()
      const { path } = await client.packageCreate()
      await listFiles()
      setPath(path)
    },
  }))
}

export const selectors = {
  fileItem: (state: State) => {
    return state.fileItems.find((item) => item.path === state.path)
  },
  filePaths: (state: State) => {
    return state.fileItems
      .filter((item) => item.type === 'folder')
      .map((item) => item.path)
  },
  isFolder: (state: State) => {
    return !!state.fileItems.find(
      (item) => item.path === state.path && item.type === 'folder'
    )
  },
  folderPath: (state: State) => {
    if (!state.path) return undefined
    const isFolder = selectors.isFolder(state)
    if (isFolder) return state.path
    return helpers.getFolderPath(state.path)
  },
  fileTree: (state: State) => {
    return helpers.createFileTree(state.fileItems)
  },
  targetTree: (state: State) => {
    const fileTree = helpers.createFileTree(state.fileItems, ['folder'])
    const targetTree: ITreeItem[] = [
      { name: 'Project', path: '/', type: 'folder', children: fileTree },
    ]
    return targetTree
  },
}

export function useStore<R>(selector: (state: State) => R): R {
  const store = React.useContext(StoreContext)
  assert(store, 'store provider is required')
  return zustand.useStore(store, selector)
}

const StoreContext = React.createContext<zustand.StoreApi<State> | null>(null)
export const StoreProvider = StoreContext.Provider<|MERGE_RESOLUTION|>--- conflicted
+++ resolved
@@ -17,11 +17,8 @@
   dialog?: IDialog
   initialUpload?: boolean
   initialDataPackage?: boolean
-<<<<<<< HEAD
   fileItemAdded?: boolean
-=======
   loading?: boolean
->>>>>>> 6ab9ac4a
 
   // General
 
@@ -56,11 +53,8 @@
     initialUpload: props.initialUpload,
     initialDataPackage: props.initialDataPackage,
     onFileChange: props.onFileChange,
-<<<<<<< HEAD
     fileItemAdded: false,
-=======
     loading: true,
->>>>>>> 6ab9ac4a
 
     // General
 
