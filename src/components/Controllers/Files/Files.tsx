import * as React from 'react'
import { StoreProvider, createStore } from './store'
import Layout from './Layout'
import { ThemeProvider } from '@mui/material/styles'
import * as themes from '../../../themes'
import { Client } from '../../../client'

export interface FilesProps {
  client: Client
<<<<<<< HEAD
  initialUpload?: boolean
  initialDataPackage?: boolean
  onPathChange: (path?: string) => void
=======
  onFileChange: (path?: string) => void
>>>>>>> 42321315
}

export default function Files(props: FilesProps) {
  const store = React.useMemo(() => createStore(props), Object.values(props))
  return (
    <ThemeProvider theme={themes.DEFAULT}>
      <StoreProvider value={store}>
        <Layout />
      </StoreProvider>
    </ThemeProvider>
  )
}<|MERGE_RESOLUTION|>--- conflicted
+++ resolved
@@ -7,13 +7,9 @@
 
 export interface FilesProps {
   client: Client
-<<<<<<< HEAD
   initialUpload?: boolean
   initialDataPackage?: boolean
-  onPathChange: (path?: string) => void
-=======
   onFileChange: (path?: string) => void
->>>>>>> 42321315
 }
 
 export default function Files(props: FilesProps) {
