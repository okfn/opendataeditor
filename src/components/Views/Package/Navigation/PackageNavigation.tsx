--- conflicted
+++ resolved
@@ -3,24 +3,18 @@
 import Element from '../Content/Element'
 import General from '../Content/General'
 import PackageImage from '../Content/PackageImage'
-<<<<<<< HEAD
 import Contributors from '../Content/ContributorsEditor/ContributorsEditor'
 import Keywords from '../Content/KeywordsEditor/KeywordsEditor'
-=======
 import Contributors from '../Content/Contributors'
->>>>>>> 46bb8ac1
 
 export const PACKAGE_EDITORS = [
   'Contributors',
   'General',
   'Resources',
   'Image',
-<<<<<<< HEAD
   'Keywords',
   'Contributors',
-=======
   //   'Keywords',
->>>>>>> 46bb8ac1
   //   'Sources',
   //   'Licences',
   //   'Profiles',
