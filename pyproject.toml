--- conflicted
+++ resolved
@@ -15,12 +15,8 @@
     "platformdirs>=3.8",
     "python-multipart>=0.0",
     "typing-extensions>=4.3",
-<<<<<<< HEAD
     "frictionless[ckan,csv,excel,json,github,pandas,sql,zenodo]>=5.15.9",
-=======
     "gitignore-parser>=0.1",
-    "frictionless[ckan,csv,excel,json,pandas,sql]>=5.15.5",
->>>>>>> ac6d34d0
 ]
 
 [tool.hatch.version]
