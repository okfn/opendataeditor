--- conflicted
+++ resolved
@@ -521,11 +521,11 @@
         self.menu_file_add = QMenu()
 
         self.menu_file_add_action_upload_file = QAction()
-        self.menu_file_add_action_upload_file.triggered.connect(self.sidebar.upload_dialog.show)
+        self.menu_file_add_action_upload_file.triggered.connect(self.upload_data)
         self.menu_file_add.addAction(self.menu_file_add_action_upload_file)
 
         self.menu_file_add_action_upload_external_url = QAction()
-        self.menu_file_add_action_upload_external_url.triggered.connect(self.sidebar.upload_dialog.show_external_first)
+        self.menu_file_add_action_upload_external_url.triggered.connect(lambda: self.upload_data(external_first=True))
         self.menu_file_add.addAction(self.menu_file_add_action_upload_external_url)
 
         self.menu_file.addMenu(self.menu_file_add)
@@ -650,12 +650,16 @@
             app.removeTranslator(self.translator)
         self.retranslateUI()
 
-    def on_button_upload_click(self):
+    def upload_data(self, external_first=False):
         """Copy data file to the project folder of ode.
 
         After successful upload the file should be selected, validated, and displayed.
         """
         dialog = DataUploadDialog(self)
+
+        if external_first:
+            dialog.show_external_first()
+
         ok, path = dialog.upload_dialog()
         if ok and path:
             self.selected_file_path = path
@@ -664,6 +668,9 @@
             index = self.sidebar.file_model.index(str(path))
             self.sidebar.file_navigator.selectionModel().select(index, QItemSelectionModel.SelectionFlag.ClearAndSelect)
             self.read_validate_and_display_file(path)
+
+    def on_button_upload_click(self):
+        self.upload_data()
 
     def on_save_click(self, checked):
         """Saves changes made in the Table View into the file.
@@ -713,10 +720,6 @@
         else:
             self.content.toolbar.button_errors.enable(errors_count)
 
-<<<<<<< HEAD
-    def read_validate_and_display_file(self, path):
-        """Reads a file, validates it and refresh the whole UI.
-=======
     @Slot(tuple)
     def update_menu_bar(self, worker_data):
         """
@@ -735,10 +738,8 @@
         else:
             self.menu_view_action_errors_panel.setEnabled(True)
 
-    def on_tree_click(self, index):
-        """ Handle reading tabular data on file selection
->>>>>>> f7f1ba34
-
+    def read_validate_and_display_file(self, path):
+        """Reads a file, validates it and refresh the whole UI.
         This method is called when the user selects a file in our QTreeView but there could
         be other workflows in the application that will require this logic (like Uploading a File).
 
