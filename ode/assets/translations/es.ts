<?xml version="1.0" encoding="utf-8"?>
<!DOCTYPE TS>
<TS version="2.1" language="es_ES">
<context>
    <name>ChatGPTDialog</name>
    <message>
        <location filename="../../panels/ai.py" line="62"/>
        <location filename="../../panels/ai.py" line="70"/>
        <source>Input Error</source>
        <translation>Input Error</translation>
    </message>
    <message>
        <location filename="../../panels/ai.py" line="64"/>
        <source>A data file must be selected in order to use the AI tool.</source>
        <translation>Un archivo debe ser seleccionado para usar la herramienta de IA.</translation>
    </message>
    <message>
        <location filename="../../panels/ai.py" line="71"/>
        <source>API Key and Prompt are required!</source>
        <translation>La API Key y el prompt son campos requeridos!</translation>
    </message>
    <message>
        <location filename="../../panels/ai.py" line="91"/>
        <source>API Error</source>
        <translation>API Error</translation>
    </message>
    <message>
        <location filename="../../panels/ai.py" line="91"/>
        <source>Error: {str(e)}</source>
        <translation>Error: {str(e)}</translation>
    </message>
    <message>
        <location filename="../../panels/ai.py" line="94"/>
        <source>Please enter your OpenAI API Key: </source>
        <translation>Por favor ingresa la API Key de Open AI: </translation>
    </message>
    <message>
        <location filename="../../panels/ai.py" line="96"/>
        <source>Click &lt;a href=&apos;https://help.openai.com/en/articles/4936850-where-do-i-find-my-openai-api-key&apos;&gt;here&lt;/a&gt; to learn how to find your key.
You can also check OpenAI terms and policies &lt;a href=&apos;https://openai.com/policies/&apos;&gt;here&lt;/a&gt;.</source>
        <translation>Haz click &lt;a href=&apos;https://help.openai.com/en/articles/4936850-where-do-i-find-my-openai-api-key&apos;&gt;aquí&lt;/a&gt; para aprender cómo obtener tu clave.
También puedes revisar los términos y condiciones de OpenAI &lt;a href=&apos;https://openai.com/policies/&apos;&gt;aquí&lt;/a&gt;.</translation>
    </message>
    <message>
        <location filename="../../panels/ai.py" line="97"/>
        <source>Please enter your prompt to the AI assistant: </source>
        <translation>Por favor ingresa el prompt para el asistente de IA: </translation>
    </message>
    <message>
        <location filename="../../panels/ai.py" line="98"/>
        <source>Result: </source>
        <translation>Resultado: </translation>
    </message>
    <message>
        <location filename="../../panels/ai.py" line="99"/>
        <source>Submit</source>
        <translation>Enviar</translation>
    </message>
    <message>
        <location filename="../../panels/ai.py" line="100"/>
        <source>Data Privacy</source>
        <translation>Privacidad de los datos</translation>
    </message>
    <message>
        <location filename="../../panels/ai.py" line="102"/>
        <source>Open Data Editor will only share the names of the columns in your table to suggest
improvements to the titles and descriptions associated with them.</source>
        <translation>Open Data Editor solo va a compartir los nombres de las columnas de tu tabla para sugerir 
mejoras a los títulos y descriptiones asociadas a ellas.</translation>
    </message>
</context>
<context>
    <name>ContributorDetailForm</name>
    <message>
        <location filename="../../dialogs/contributor_dialog.py" line="49"/>
        <source>Title:</source>
        <translation>Título:</translation>
    </message>
    <message>
        <location filename="../../dialogs/contributor_dialog.py" line="50"/>
        <source>Role:</source>
        <translation>Rol:</translation>
    </message>
    <message>
        <location filename="../../dialogs/contributor_dialog.py" line="51"/>
        <source>Email:</source>
        <translation>Email:</translation>
    </message>
    <message>
        <location filename="../../dialogs/contributor_dialog.py" line="52"/>
        <source>Path:</source>
        <translation>Ubicacion:</translation>
    </message>
</context>
<context>
    <name>ContributorDialog</name>
    <message>
        <location filename="../../dialogs/contributor_dialog.py" line="140"/>
        <source>Save</source>
        <translation>Guardar</translation>
    </message>
    <message>
        <location filename="../../dialogs/contributor_dialog.py" line="141"/>
        <source>Cancel</source>
        <translation>Cancelar</translation>
    </message>
</context>
<context>
    <name>ContributorItemWidget</name>
    <message>
<<<<<<< HEAD
        <location filename="../../panels/metadata.py" line="795"/>
=======
        <location filename="../../panels/metadata.py" line="769"/>
>>>>>>> 41762840
        <source>Details</source>
        <translation>Detalle</translation>
    </message>
    <message>
<<<<<<< HEAD
        <location filename="../../panels/metadata.py" line="796"/>
=======
        <location filename="../../panels/metadata.py" line="770"/>
>>>>>>> 41762840
        <source>Remove</source>
        <translation>Remover</translation>
    </message>
</context>
<context>
    <name>ContributorsForm</name>
    <message>
<<<<<<< HEAD
        <location filename="../../panels/metadata.py" line="925"/>
=======
        <location filename="../../panels/metadata.py" line="899"/>
>>>>>>> 41762840
        <source>Add Contributor</source>
        <translation>Agregar Contribuidor</translation>
    </message>
    <message>
<<<<<<< HEAD
        <location filename="../../panels/metadata.py" line="927"/>
=======
        <location filename="../../panels/metadata.py" line="901"/>
>>>>>>> 41762840
        <source>Contributor</source>
        <translation>Contribuidor</translation>
    </message>
    <message>
<<<<<<< HEAD
        <location filename="../../panels/metadata.py" line="927"/>
=======
        <location filename="../../panels/metadata.py" line="901"/>
>>>>>>> 41762840
        <source>Save</source>
        <translation>Guardar</translation>
    </message>
    <message>
<<<<<<< HEAD
        <location filename="../../panels/metadata.py" line="928"/>
=======
        <location filename="../../panels/metadata.py" line="902"/>
>>>>>>> 41762840
        <source>Cancel</source>
        <translation>Cancelar</translation>
    </message>
</context>
<context>
    <name>DataUploadDialog</name>
    <message>
        <location filename="../../dialogs/upload.py" line="162"/>
        <source>Please paste a valid URL.</source>
        <translation>Por favor ingresa una URL válida.</translation>
    </message>
    <message>
        <location filename="../../dialogs/upload.py" line="165"/>
        <source>Please paste a valid URL starting with http:// or https://.</source>
        <translation>Por favor ingresa una URL válida que empiece con http:// o https://.</translation>
    </message>
    <message>
        <location filename="../../dialogs/upload.py" line="181"/>
        <source>Error: The URL is not associated with a table</source>
        <translation>Error: La URL no está asociada a una tabla</translation>
    </message>
    <message>
        <location filename="../../dialogs/upload.py" line="210"/>
        <source>Upload your data</source>
        <translation>Carga tus archivos</translation>
    </message>
    <message>
        <location filename="../../dialogs/upload.py" line="211"/>
        <source>Add one or more Excel or csv files</source>
        <translation>Agrega uno o más archivos Excel of CSV</translation>
    </message>
    <message>
        <location filename="../../dialogs/upload.py" line="212"/>
        <source>Add one or more folders</source>
        <translation>Agrega una o más carpetas</translation>
    </message>
    <message>
        <location filename="../../dialogs/upload.py" line="213"/>
        <location filename="../../dialogs/upload.py" line="214"/>
        <source>Select</source>
        <translation>Seleccionar</translation>
    </message>
    <message>
        <location filename="../../dialogs/upload.py" line="215"/>
        <source>Link to the external table: </source>
        <translation>Enlace a la tabla externa: </translation>
    </message>
    <message>
        <location filename="../../dialogs/upload.py" line="216"/>
        <source>Enter or paste URL</source>
        <translation>Introduce o pega la URL</translation>
    </message>
    <message>
        <location filename="../../dialogs/upload.py" line="217"/>
        <source>Here you can paste links from public Google Sheets and urls from csv files in open data portals and GitHub.</source>
        <translation>Aquí puedes pegar enlaces de hojas de cálculo públicas de Google y URL de archivos csv en portales de datos abiertos y GitHub.</translation>
    </message>
    <message>
        <location filename="../../dialogs/upload.py" line="218"/>
        <source>Add</source>
        <translation>Agregar</translation>
    </message>
    <message>
        <location filename="../../dialogs/upload.py" line="219"/>
        <source>From Your Computer</source>
        <translation>Desde tu Computadora</translation>
    </message>
    <message>
        <location filename="../../dialogs/upload.py" line="220"/>
        <source>Add External Data</source>
        <translation>Agregar Datos Externos</translation>
    </message>
</context>
<context>
    <name>DataViewer</name>
    <message>
        <location filename="../../panels/data.py" line="250"/>
        <source>No file selected or Preview not available for this file.</source>
        <translation>No hay ningún archivo seleccionado o la vista previa no está disponible para este archivo.</translation>
    </message>
</context>
<context>
    <name>DataWorker</name>
    <message>
        <location filename="../../panels/data.py" line="48"/>
        <source>Reading file...</source>
        <translation>Leyendo el archivo...</translation>
    </message>
    <message>
        <location filename="../../panels/data.py" line="50"/>
        <source>Validating file...</source>
        <translation>Validando el archivo...</translation>
    </message>
    <message>
        <location filename="../../panels/data.py" line="61"/>
        <source>Read and Validation finished.</source>
        <translation>Lectura y Validación finalizadas.</translation>
    </message>
</context>
<context>
    <name>ErrorsWidget</name>
    <message>
        <location filename="../../panels/errors.py" line="205"/>
        <source>Please note that the ODE currently detects errors in tables, with a maximum of </source>
        <translation>Por favor, ten en cuenta que la ODE detecta actualmente errores en las tablas, con un máximo de </translation>
    </message>
</context>
<context>
    <name>IntegrityForm</name>
    <message>
        <location filename="../../panels/metadata.py" line="378"/>
        <source>Integrity Hash</source>
        <translation type="unfinished"></translation>
    </message>
    <message>
        <location filename="../../panels/metadata.py" line="380"/>
        <source>The MD5 hash for this resource.</source>
        <translation type="unfinished"></translation>
    </message>
    <message>
        <location filename="../../panels/metadata.py" line="382"/>
        <source>Integrity Fields</source>
        <translation type="unfinished"></translation>
    </message>
    <message>
        <location filename="../../panels/metadata.py" line="384"/>
        <source>Total fiels in this resource.</source>
        <translation type="unfinished"></translation>
    </message>
    <message>
        <location filename="../../panels/metadata.py" line="386"/>
        <source>Integrity Bytes</source>
        <translation type="unfinished"></translation>
    </message>
    <message>
        <location filename="../../panels/metadata.py" line="388"/>
        <source>Size of the resource file in bytes.</source>
        <translation type="unfinished"></translation>
    </message>
    <message>
        <location filename="../../panels/metadata.py" line="390"/>
        <source>Integrity Rows</source>
        <translation type="unfinished"></translation>
    </message>
    <message>
        <location filename="../../panels/metadata.py" line="392"/>
        <source>Total rows in this resource.</source>
        <translation type="unfinished"></translation>
    </message>
</context>
<context>
    <name>MainWindow</name>
    <message>
        <location filename="../../main.py" line="525"/>
        <source>Ready.</source>
        <translation>Listo.</translation>
    </message>
    <message>
        <location filename="../../main.py" line="618"/>
        <source>File</source>
        <translation>Archivo</translation>
    </message>
    <message>
        <location filename="../../main.py" line="619"/>
        <source>Add</source>
        <translation>Agregar</translation>
    </message>
    <message>
        <location filename="../../main.py" line="620"/>
        <source>File/Folder</source>
        <translation>Archivo/Carpeta</translation>
    </message>
    <message>
        <location filename="../../main.py" line="621"/>
        <source>External URL</source>
        <translation>URL Externa</translation>
    </message>
    <message>
        <location filename="../../main.py" line="624"/>
        <source>View</source>
        <translation>Ver</translation>
    </message>
    <message>
        <location filename="../../main.py" line="625"/>
        <source>Metadata panel</source>
        <translation>Panel de Metadatos</translation>
    </message>
    <message>
        <location filename="../../main.py" line="626"/>
        <source>Errors panel</source>
        <translation>Panel de Errores</translation>
    </message>
    <message>
        <location filename="../../main.py" line="627"/>
        <source>Source panel</source>
        <translation>Panel de Fuente</translation>
    </message>
    <message>
        <location filename="../../main.py" line="630"/>
        <source>Help</source>
        <translation>Ayuda</translation>
    </message>
    <message>
        <location filename="../../main.py" line="631"/>
        <source>User Guide</source>
        <translation>Guía de Usuario</translation>
    </message>
    <message>
        <location filename="../../main.py" line="632"/>
        <source>Report an Issue</source>
        <translation>Reportar un problema</translation>
    </message>
    <message>
        <location filename="../../main.py" line="669"/>
        <source>Language changed.</source>
        <translation>Lenguaje cambiado.</translation>
    </message>
    <message>
        <location filename="../../main.py" line="703"/>
        <source>File and Metadata changes saved.</source>
        <translation>Archivo y Metadatos guardados.</translation>
    </message>
    <message>
        <location filename="../../main.py" line="774"/>
        <source>Loading...</source>
        <translation>Cargando...</translation>
    </message>
</context>
<context>
    <name>ResourceForm</name>
    <message>
        <location filename="../../panels/metadata.py" line="449"/>
        <source>Resource Name</source>
        <translation type="unfinished"></translation>
    </message>
    <message>
        <location filename="../../panels/metadata.py" line="451"/>
        <source>A simple name or identifier to be used for this resource. The name should be slugified e.g sales-data.</source>
        <translation type="unfinished"></translation>
    </message>
    <message>
        <location filename="../../panels/metadata.py" line="453"/>
        <source>Resource Type</source>
        <translation type="unfinished"></translation>
    </message>
    <message>
        <location filename="../../panels/metadata.py" line="455"/>
        <source>Specifies the type of this resource.</source>
        <translation type="unfinished"></translation>
    </message>
    <message>
        <location filename="../../panels/metadata.py" line="457"/>
        <source>Resource Scheme</source>
        <translation type="unfinished"></translation>
    </message>
    <message>
        <location filename="../../panels/metadata.py" line="459"/>
        <source>Specifies the scheme for loading the file (file, http, ...).</source>
        <translation type="unfinished"></translation>
    </message>
    <message>
        <location filename="../../panels/metadata.py" line="461"/>
        <source>Resource Format</source>
        <translation type="unfinished"></translation>
    </message>
    <message>
        <location filename="../../panels/metadata.py" line="463"/>
        <source>Specifies the standard file extension for this resource e.g. &apos;csv&apos;, &apos;xls&apos;, &apos;json&apos; etc.</source>
        <translation type="unfinished"></translation>
    </message>
    <message>
        <location filename="../../panels/metadata.py" line="465"/>
        <source>Resource Title</source>
        <translation type="unfinished"></translation>
    </message>
    <message>
        <location filename="../../panels/metadata.py" line="467"/>
        <source>A human-readable title or label for this resource e.g. &apos;Sales Data&apos;.</source>
        <translation type="unfinished"></translation>
    </message>
    <message>
        <location filename="../../panels/metadata.py" line="469"/>
        <source>Resource Media Type</source>
        <translation type="unfinished"></translation>
    </message>
    <message>
        <location filename="../../panels/metadata.py" line="471"/>
        <source>Specifies the media type/mime type of this resource e.g &apos;text/csv&apos;, &apos;application/vnd.ms-excel&apos; etc.</source>
        <translation type="unfinished"></translation>
    </message>
    <message>
        <location filename="../../panels/metadata.py" line="473"/>
        <source>Resource Description</source>
        <translation type="unfinished"></translation>
    </message>
    <message>
        <location filename="../../panels/metadata.py" line="475"/>
        <source>A description of this resource. The description MUST be markdown formatted – this also allows for simple plain text as plain text is itself valid markdown.</source>
        <translation type="unfinished"></translation>
    </message>
    <message>
        <location filename="../../panels/metadata.py" line="477"/>
        <source>Resource Encoding</source>
        <translation type="unfinished"></translation>
    </message>
    <message>
        <location filename="../../panels/metadata.py" line="479"/>
        <source>Specifies the character encoding of this resource e.g. &apos;UTF-8&apos;. The values should be one of the &apos;Preferred MIME Names&apos; for a character encoding registered with IANA.</source>
        <translation type="unfinished"></translation>
    </message>
</context>
<context>
    <name>SchemaForm</name>
    <message>
        <location filename="../../panels/metadata.py" line="315"/>
        <source>Schema Name</source>
        <translation type="unfinished"></translation>
    </message>
    <message>
        <location filename="../../panels/metadata.py" line="317"/>
        <source>A simple name or identifier to use for this schema.</source>
        <translation type="unfinished"></translation>
    </message>
    <message>
        <location filename="../../panels/metadata.py" line="319"/>
        <source>Schema Primary Key</source>
        <translation type="unfinished"></translation>
    </message>
    <message>
        <location filename="../../panels/metadata.py" line="321"/>
        <source>A primary key is a field or set of fields that uniquely identifies each row in the table.</source>
        <translation type="unfinished"></translation>
    </message>
    <message>
        <location filename="../../panels/metadata.py" line="323"/>
        <source>Schema Title</source>
        <translation type="unfinished"></translation>
    </message>
    <message>
        <location filename="../../panels/metadata.py" line="325"/>
        <source>A human-readable title.</source>
        <translation type="unfinished"></translation>
    </message>
    <message>
        <location filename="../../panels/metadata.py" line="327"/>
        <source>Schema Missing Values</source>
        <translation type="unfinished"></translation>
    </message>
    <message>
        <location filename="../../panels/metadata.py" line="329"/>
        <source>Many datasets arrive with missing data values, either because a value was not collected or it never existed.</source>
        <translation type="unfinished"></translation>
    </message>
    <message>
        <location filename="../../panels/metadata.py" line="331"/>
        <source>Schema Description</source>
        <translation type="unfinished"></translation>
    </message>
    <message>
        <location filename="../../panels/metadata.py" line="333"/>
        <source>A description of the schema. The description MUST be markdown formatted – this also allows for simple plain text as plain text is itself valid markdown.</source>
        <translation type="unfinished"></translation>
    </message>
</context>
<context>
    <name>Sidebar</name>
    <message>
        <location filename="../../main.py" line="148"/>
        <source>Upload your data</source>
        <translation>Carga tus archivos</translation>
    </message>
    <message>
        <location filename="../../main.py" line="149"/>
        <source>User guide</source>
        <translation>Guía de Usuario</translation>
    </message>
    <message>
        <location filename="../../main.py" line="150"/>
        <source>Report an issue</source>
        <translation>Reportar un problema</translation>
    </message>
    <message>
        <location filename="../../main.py" line="151"/>
        <location filename="../../main.py" line="184"/>
        <source>Rename</source>
        <translation>Renombrar</translation>
    </message>
    <message>
        <location filename="../../main.py" line="152"/>
        <source>Open File in Location</source>
        <translation>Abrir la ubicacion de archivo</translation>
    </message>
    <message>
        <location filename="../../main.py" line="153"/>
        <location filename="../../main.py" line="225"/>
        <source>Delete</source>
        <translation>Eliminar</translation>
    </message>
    <message>
        <location filename="../../main.py" line="184"/>
        <source>Enter new name:</source>
        <translation>Ingresa el nuevo nombre:</translation>
    </message>
    <message>
        <location filename="../../main.py" line="190"/>
        <location filename="../../main.py" line="194"/>
        <location filename="../../main.py" line="198"/>
        <location filename="../../main.py" line="200"/>
        <location filename="../../main.py" line="233"/>
        <source>Error</source>
        <translation>Error</translation>
    </message>
    <message>
        <location filename="../../main.py" line="191"/>
        <source>Source is a file but destination a directory.</source>
        <translation>El origen es un archivo pero el destino es un directorio.</translation>
    </message>
    <message>
        <location filename="../../main.py" line="195"/>
        <source>Source is a directory but destination a file.</source>
        <translation>El origen es un directorio pero el destino es un archivo.</translation>
    </message>
    <message>
        <location filename="../../main.py" line="198"/>
        <source>Operation not permitted.</source>
        <translation>Operación no permitida.</translation>
    </message>
    <message>
        <location filename="../../main.py" line="200"/>
        <source>File with this name already exists.</source>
        <translation>Ya existe un archivo con este nombre.</translation>
    </message>
    <message>
        <location filename="../../main.py" line="202"/>
        <source>Item renamed successfuly.</source>
        <translation>Item renombrado exitosamente.</translation>
    </message>
    <message>
        <location filename="../../main.py" line="226"/>
        <source>Are you sure you want to delete this?</source>
        <translation>Estás seguro que quieres eliminar esto?</translation>
    </message>
    <message>
        <location filename="../../main.py" line="237"/>
        <source>Item deleted successfuly.</source>
        <translation>Item eliminado exitosamente.</translation>
    </message>
</context>
<context>
    <name>SingleFieldForm</name>
    <message>
<<<<<<< HEAD
        <location filename="../../panels/metadata.py" line="210"/>
        <source>Column Type</source>
        <translation type="unfinished"></translation>
    </message>
    <message>
        <location filename="../../panels/metadata.py" line="212"/>
        <source>String indicating the type of this field.</source>
        <translation type="unfinished"></translation>
    </message>
    <message>
        <location filename="../../panels/metadata.py" line="214"/>
        <source>Column Title</source>
        <translation type="unfinished"></translation>
    </message>
    <message>
        <location filename="../../panels/metadata.py" line="216"/>
        <source>A human-readable title.</source>
        <translation type="unfinished"></translation>
    </message>
    <message>
        <location filename="../../panels/metadata.py" line="218"/>
        <source>Column Description</source>
        <translation type="unfinished"></translation>
    </message>
    <message>
        <location filename="../../panels/metadata.py" line="220"/>
        <source>A description of the field.</source>
        <translation type="unfinished"></translation>
    </message>
    <message>
        <location filename="../../panels/metadata.py" line="222"/>
        <source>Column Missing Values</source>
        <translation type="unfinished"></translation>
    </message>
    <message>
        <location filename="../../panels/metadata.py" line="224"/>
        <source>Specifies which string values should be treated as null values.</source>
        <translation type="unfinished"></translation>
    </message>
    <message>
        <location filename="../../panels/metadata.py" line="226"/>
        <source>Column RDF Type</source>
        <translation type="unfinished"></translation>
    </message>
    <message>
        <location filename="../../panels/metadata.py" line="228"/>
        <source>Indicates whether the field is of RDF type.</source>
        <translation type="unfinished"></translation>
=======
        <location filename="../../panels/metadata.py" line="281"/>
        <source>Name:</source>
        <translation>Nombre:</translation>
    </message>
    <message>
        <location filename="../../panels/metadata.py" line="282"/>
        <source>Type:</source>
        <translation>Tipo:</translation>
    </message>
    <message>
        <location filename="../../panels/metadata.py" line="283"/>
        <source>Title:</source>
        <translation>Título:</translation>
    </message>
    <message>
        <location filename="../../panels/metadata.py" line="284"/>
        <source>Description:</source>
        <translation>Descripcion:</translation>
    </message>
    <message>
        <location filename="../../panels/metadata.py" line="285"/>
        <source>Missing Values:</source>
        <translation>Valores faltantes:</translation>
    </message>
    <message>
        <location filename="../../panels/metadata.py" line="286"/>
        <source>RDF Type:</source>
        <translation>RDF Tipo:</translation>
    </message>
    <message>
        <location filename="../../panels/metadata.py" line="287"/>
        <source>Constraints</source>
        <translation>Restricciones</translation>
    </message>
    <message>
        <location filename="../../panels/metadata.py" line="289"/>
        <source>Required:</source>
        <translation>Requerido</translation>
    </message>
    <message>
        <location filename="../../panels/metadata.py" line="290"/>
        <source>Min Length:</source>
        <translation>Longitud Min:</translation>
    </message>
    <message>
        <location filename="../../panels/metadata.py" line="291"/>
        <source>Max Length:</source>
        <translation>Longitud Max:</translation>
    </message>
    <message>
        <location filename="../../panels/metadata.py" line="292"/>
        <source>Enum:</source>
        <translation>Enum:</translation>
    </message>
    <message>
        <location filename="../../panels/metadata.py" line="293"/>
        <source>Pattern:</source>
        <translation>Patron:</translation>
>>>>>>> 41762840
    </message>
</context>
<context>
    <name>SourceViewer</name>
    <message>
        <location filename="../../panels/source.py" line="68"/>
        <source>Source view not available for this file.</source>
        <translation>La vista Fuente no esta disponible para este archivo.</translation>
    </message>
</context>
<context>
    <name>Toolbar</name>
    <message>
        <location filename="../../main.py" line="374"/>
        <source>Data</source>
        <translation>Datos</translation>
    </message>
    <message>
        <location filename="../../main.py" line="375"/>
        <source>Metadata</source>
        <translation>Metadatos</translation>
    </message>
    <message>
        <location filename="../../main.py" line="376"/>
        <source>Errors Report</source>
        <translation>Reporte de Errores</translation>
    </message>
    <message>
        <location filename="../../main.py" line="377"/>
        <source>Source</source>
        <translation>Fuente</translation>
    </message>
    <message>
        <location filename="../../main.py" line="378"/>
        <source>Publish</source>
        <translation>Publicar</translation>
    </message>
    <message>
        <location filename="../../main.py" line="379"/>
        <source>Save changes</source>
        <translation>Guardar cambios</translation>
    </message>
    <message>
        <location filename="../../main.py" line="380"/>
        <source>AI</source>
        <translation>IA</translation>
    </message>
</context>
<context>
    <name>Welcome</name>
    <message>
        <location filename="../../main.py" line="447"/>
        <source>The ODE supports Excel &amp; csv files</source>
        <translation>El ODE admite archivos Excel y CSV</translation>
    </message>
    <message>
        <location filename="../../main.py" line="448"/>
        <source>You can also add links to online tables</source>
        <translation>También puedes agregar enlaces a tablas en línea</translation>
    </message>
    <message>
        <location filename="../../main.py" line="449"/>
        <source>Upload your data</source>
        <translation>Carga tus archivos</translation>
    </message>
</context>
</TS><|MERGE_RESOLUTION|>--- conflicted
+++ resolved
@@ -108,20 +108,12 @@
 <context>
     <name>ContributorItemWidget</name>
     <message>
-<<<<<<< HEAD
-        <location filename="../../panels/metadata.py" line="795"/>
-=======
         <location filename="../../panels/metadata.py" line="769"/>
->>>>>>> 41762840
         <source>Details</source>
         <translation>Detalle</translation>
     </message>
     <message>
-<<<<<<< HEAD
-        <location filename="../../panels/metadata.py" line="796"/>
-=======
         <location filename="../../panels/metadata.py" line="770"/>
->>>>>>> 41762840
         <source>Remove</source>
         <translation>Remover</translation>
     </message>
@@ -129,38 +121,22 @@
 <context>
     <name>ContributorsForm</name>
     <message>
-<<<<<<< HEAD
-        <location filename="../../panels/metadata.py" line="925"/>
-=======
         <location filename="../../panels/metadata.py" line="899"/>
->>>>>>> 41762840
         <source>Add Contributor</source>
         <translation>Agregar Contribuidor</translation>
     </message>
     <message>
-<<<<<<< HEAD
-        <location filename="../../panels/metadata.py" line="927"/>
-=======
         <location filename="../../panels/metadata.py" line="901"/>
->>>>>>> 41762840
         <source>Contributor</source>
         <translation>Contribuidor</translation>
     </message>
     <message>
-<<<<<<< HEAD
-        <location filename="../../panels/metadata.py" line="927"/>
-=======
         <location filename="../../panels/metadata.py" line="901"/>
->>>>>>> 41762840
         <source>Save</source>
         <translation>Guardar</translation>
     </message>
     <message>
-<<<<<<< HEAD
-        <location filename="../../panels/metadata.py" line="928"/>
-=======
         <location filename="../../panels/metadata.py" line="902"/>
->>>>>>> 41762840
         <source>Cancel</source>
         <translation>Cancelar</translation>
     </message>
@@ -612,7 +588,6 @@
 <context>
     <name>SingleFieldForm</name>
     <message>
-<<<<<<< HEAD
         <location filename="../../panels/metadata.py" line="210"/>
         <source>Column Type</source>
         <translation type="unfinished"></translation>
@@ -661,66 +636,6 @@
         <location filename="../../panels/metadata.py" line="228"/>
         <source>Indicates whether the field is of RDF type.</source>
         <translation type="unfinished"></translation>
-=======
-        <location filename="../../panels/metadata.py" line="281"/>
-        <source>Name:</source>
-        <translation>Nombre:</translation>
-    </message>
-    <message>
-        <location filename="../../panels/metadata.py" line="282"/>
-        <source>Type:</source>
-        <translation>Tipo:</translation>
-    </message>
-    <message>
-        <location filename="../../panels/metadata.py" line="283"/>
-        <source>Title:</source>
-        <translation>Título:</translation>
-    </message>
-    <message>
-        <location filename="../../panels/metadata.py" line="284"/>
-        <source>Description:</source>
-        <translation>Descripcion:</translation>
-    </message>
-    <message>
-        <location filename="../../panels/metadata.py" line="285"/>
-        <source>Missing Values:</source>
-        <translation>Valores faltantes:</translation>
-    </message>
-    <message>
-        <location filename="../../panels/metadata.py" line="286"/>
-        <source>RDF Type:</source>
-        <translation>RDF Tipo:</translation>
-    </message>
-    <message>
-        <location filename="../../panels/metadata.py" line="287"/>
-        <source>Constraints</source>
-        <translation>Restricciones</translation>
-    </message>
-    <message>
-        <location filename="../../panels/metadata.py" line="289"/>
-        <source>Required:</source>
-        <translation>Requerido</translation>
-    </message>
-    <message>
-        <location filename="../../panels/metadata.py" line="290"/>
-        <source>Min Length:</source>
-        <translation>Longitud Min:</translation>
-    </message>
-    <message>
-        <location filename="../../panels/metadata.py" line="291"/>
-        <source>Max Length:</source>
-        <translation>Longitud Max:</translation>
-    </message>
-    <message>
-        <location filename="../../panels/metadata.py" line="292"/>
-        <source>Enum:</source>
-        <translation>Enum:</translation>
-    </message>
-    <message>
-        <location filename="../../panels/metadata.py" line="293"/>
-        <source>Pattern:</source>
-        <translation>Patron:</translation>
->>>>>>> 41762840
     </message>
 </context>
 <context>
