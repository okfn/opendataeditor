--- conflicted
+++ resolved
@@ -106,20 +106,12 @@
 <context>
     <name>ContributorItemWidget</name>
     <message>
-<<<<<<< HEAD
-        <location filename="../../panels/metadata.py" line="795"/>
-=======
         <location filename="../../panels/metadata.py" line="769"/>
->>>>>>> 41762840
         <source>Details</source>
         <translation type="unfinished"></translation>
     </message>
     <message>
-<<<<<<< HEAD
-        <location filename="../../panels/metadata.py" line="796"/>
-=======
         <location filename="../../panels/metadata.py" line="770"/>
->>>>>>> 41762840
         <source>Remove</source>
         <translation type="unfinished"></translation>
     </message>
@@ -127,38 +119,22 @@
 <context>
     <name>ContributorsForm</name>
     <message>
-<<<<<<< HEAD
-        <location filename="../../panels/metadata.py" line="925"/>
-=======
         <location filename="../../panels/metadata.py" line="899"/>
->>>>>>> 41762840
         <source>Add Contributor</source>
         <translation type="unfinished"></translation>
     </message>
     <message>
-<<<<<<< HEAD
-        <location filename="../../panels/metadata.py" line="927"/>
-=======
         <location filename="../../panels/metadata.py" line="901"/>
->>>>>>> 41762840
         <source>Contributor</source>
         <translation type="unfinished"></translation>
     </message>
     <message>
-<<<<<<< HEAD
-        <location filename="../../panels/metadata.py" line="927"/>
-=======
         <location filename="../../panels/metadata.py" line="901"/>
->>>>>>> 41762840
         <source>Save</source>
         <translation type="unfinished"></translation>
     </message>
     <message>
-<<<<<<< HEAD
-        <location filename="../../panels/metadata.py" line="928"/>
-=======
         <location filename="../../panels/metadata.py" line="902"/>
->>>>>>> 41762840
         <source>Cancel</source>
         <translation type="unfinished"></translation>
     </message>
@@ -610,7 +586,6 @@
 <context>
     <name>SingleFieldForm</name>
     <message>
-<<<<<<< HEAD
         <location filename="../../panels/metadata.py" line="210"/>
         <source>Column Type</source>
         <translation type="unfinished"></translation>
@@ -658,65 +633,6 @@
     <message>
         <location filename="../../panels/metadata.py" line="228"/>
         <source>Indicates whether the field is of RDF type.</source>
-=======
-        <location filename="../../panels/metadata.py" line="281"/>
-        <source>Name:</source>
-        <translation type="unfinished"></translation>
-    </message>
-    <message>
-        <location filename="../../panels/metadata.py" line="282"/>
-        <source>Type:</source>
-        <translation type="unfinished"></translation>
-    </message>
-    <message>
-        <location filename="../../panels/metadata.py" line="283"/>
-        <source>Title:</source>
-        <translation type="unfinished"></translation>
-    </message>
-    <message>
-        <location filename="../../panels/metadata.py" line="284"/>
-        <source>Description:</source>
-        <translation type="unfinished"></translation>
-    </message>
-    <message>
-        <location filename="../../panels/metadata.py" line="285"/>
-        <source>Missing Values:</source>
-        <translation type="unfinished"></translation>
-    </message>
-    <message>
-        <location filename="../../panels/metadata.py" line="286"/>
-        <source>RDF Type:</source>
-        <translation type="unfinished"></translation>
-    </message>
-    <message>
-        <location filename="../../panels/metadata.py" line="287"/>
-        <source>Constraints</source>
-        <translation type="unfinished"></translation>
-    </message>
-    <message>
-        <location filename="../../panels/metadata.py" line="289"/>
-        <source>Required:</source>
-        <translation type="unfinished"></translation>
-    </message>
-    <message>
-        <location filename="../../panels/metadata.py" line="290"/>
-        <source>Min Length:</source>
-        <translation type="unfinished"></translation>
-    </message>
-    <message>
-        <location filename="../../panels/metadata.py" line="291"/>
-        <source>Max Length:</source>
-        <translation type="unfinished"></translation>
-    </message>
-    <message>
-        <location filename="../../panels/metadata.py" line="292"/>
-        <source>Enum:</source>
-        <translation type="unfinished"></translation>
-    </message>
-    <message>
-        <location filename="../../panels/metadata.py" line="293"/>
-        <source>Pattern:</source>
->>>>>>> 41762840
         <translation type="unfinished"></translation>
     </message>
 </context>
