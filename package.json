{
  "name": "odet",
  "version": "0.2.0",
<<<<<<< HEAD
  "license": "MIT",
  "productName": "Open Data Editor",
  "author": "Open Knowledge Foundation",
  "description": "Data management for humans",
  "homepage": "https://opendataeditor.org",
=======
>>>>>>> eeac4b04
  "main": "build/desktop/index.js",
  "engines": {
    "node": "^18.0.0"
  },
  "publishConfig": {
    "access": "public",
    "registry": "https://registry.npmjs.org/"
  },
  "repository": {
    "type": "git",
    "url": "git+https://github.com/okfn/opendataeditor.git"
  },
  "bugs": {
    "url": "https://github.com/okfn/opendataeditor/issues"
  },
  "scripts": {
    "build": "electron-vite build",
<<<<<<< HEAD
    "dist": "npm run build && npm run dist:linux && npm run dist:mac && npm run dist:win",
    "dist:linux": "electron-builder --linux",
    "dist:mac": "electron-builder --mac",
    "dist:win": "electron-builder --win",
=======
>>>>>>> eeac4b04
    "check": "tsc --noEmit",
    "coverage": "sensible-browser coverage/index.html",
    "format": "prettier --write 'client/**/*.ts*' && eslint --fix 'client/**/*.ts*'",
    "lint": "prettier --check 'client/**/*.ts*' && eslint 'client/**/*.ts*'",
    "prepare": "husky install",
    "preview": "electron-vite preview",
    "start": "electron-vite dev",
    "spec": "vitest run",
    "test": "npm run lint && npm run check && npm run spec",
    "update": "ncu -u"
  },
  "dependencies": {
<<<<<<< HEAD
    "@electron-toolkit/utils": "^2.0.1"
  },
  "devDependencies": {
=======
    "@electron-toolkit/utils": "^2.0.1",
>>>>>>> eeac4b04
    "@emotion/react": "^11.11.1",
    "@emotion/styled": "^11.11.0",
    "@fontsource/roboto": "^5.0.5",
    "@fontsource/roboto-mono": "^5.0.5",
    "@inovua/reactdatagrid-community": "^5.10.1",
    "@monaco-editor/react": "^4.5.1",
    "@mui/icons-material": "^5.14.1",
    "@mui/lab": "^5.0.0-alpha.145",
    "@mui/material": "^5.14.2",
    "@mui/system": "^5.14.1",
    "@mui/x-date-pickers": "^6.10.1",
    "ahooks": "^3.7.8",
    "classnames": "^2.3.2",
    "dangerously-set-html-content": "^1.0.13",
    "dayjs": "^1.11.9",
    "delay": "^6.0.0",
    "dirty-json": "^0.9.2",
    "electron": "^26.2.1",
    "fast-deep-equal": "^3.1.3",
    "js-yaml": "^4.1.0",
    "jsonschema": "^1.4.1",
    "leaflet": "^1.9.4",
    "lodash": "^4.17.21",
    "marked": "^4.3.0",
    "react": "^18.2.0",
    "react-dom": "^18.2.0",
    "react-leaflet": "^4.2.1",
    "react-vega": "^7.6.0",
    "reselect": "^4.1.8",
    "topojson-client": "^3.1.0",
    "ts-essentials": "^9.3.2",
    "validator": "^13.9.0",
    "vega": "^5.25.0",
    "vega-lite": "^5.14.1",
    "zustand": "^4.3.9",
    "@modyfi/vite-plugin-yaml": "^1.0.4",
    "@types/js-yaml": "^4.0.5",
    "@types/leaflet": "^1.9.3",
    "@types/lodash": "^4.14.195",
    "@types/marked": "^4.3.1",
    "@types/react": "^18.2.16",
    "@types/react-dom": "^18.2.7",
    "@types/topojson-client": "^3.1.1",
    "@types/validator": "^13.7.17",
    "@typescript-eslint/eslint-plugin": "^6.2.0",
    "@typescript-eslint/parser": "^6.2.0",
    "@vitejs/plugin-react": "^4.0.4",
    "@vitest/coverage-v8": "^0.34.4",
    "concurrently": "^8.2.0",
<<<<<<< HEAD
    "electron": "^26.2.1",
=======
>>>>>>> eeac4b04
    "electron-builder": "^24.6.4",
    "electron-updater": "^6.1.4",
    "electron-vite": "^1.0.28",
    "eslint": "^8.45.0",
    "husky": "^8.0.3",
    "npm-check-updates": "^16.10.16",
    "prettier": "^3.0.0",
    "typescript": "^5.2.2",
    "vite": "^4.4.9",
    "vitest": "^0.34.4"
  },
  "prettier": {
    "semi": false,
    "singleQuote": true,
    "trailingComma": "es5",
    "printWidth": 90
  },
  "eslintConfig": {
    "extends": [
      "eslint:recommended",
      "plugin:@typescript-eslint/recommended"
    ],
    "parser": "@typescript-eslint/parser",
    "plugins": [
      "@typescript-eslint"
    ],
    "ignorePatterns": [
      "build/",
      "coverage/"
    ],
    "root": true,
    "rules": {
      "no-empty": "off",
      "@typescript-eslint/ban-ts-comment": "off",
      "@typescript-eslint/no-explicit-any": "off",
      "@typescript-eslint/no-non-null-asserted-optional-chain": "off"
    }
  }
}<|MERGE_RESOLUTION|>--- conflicted
+++ resolved
@@ -1,14 +1,11 @@
 {
   "name": "odet",
   "version": "0.2.0",
-<<<<<<< HEAD
   "license": "MIT",
   "productName": "Open Data Editor",
   "author": "Open Knowledge Foundation",
   "description": "Data management for humans",
   "homepage": "https://opendataeditor.org",
-=======
->>>>>>> eeac4b04
   "main": "build/desktop/index.js",
   "engines": {
     "node": "^18.0.0"
@@ -26,13 +23,10 @@
   },
   "scripts": {
     "build": "electron-vite build",
-<<<<<<< HEAD
     "dist": "npm run build && npm run dist:linux && npm run dist:mac && npm run dist:win",
     "dist:linux": "electron-builder --linux",
     "dist:mac": "electron-builder --mac",
     "dist:win": "electron-builder --win",
-=======
->>>>>>> eeac4b04
     "check": "tsc --noEmit",
     "coverage": "sensible-browser coverage/index.html",
     "format": "prettier --write 'client/**/*.ts*' && eslint --fix 'client/**/*.ts*'",
@@ -45,13 +39,9 @@
     "update": "ncu -u"
   },
   "dependencies": {
-<<<<<<< HEAD
     "@electron-toolkit/utils": "^2.0.1"
   },
   "devDependencies": {
-=======
-    "@electron-toolkit/utils": "^2.0.1",
->>>>>>> eeac4b04
     "@emotion/react": "^11.11.1",
     "@emotion/styled": "^11.11.0",
     "@fontsource/roboto": "^5.0.5",
@@ -101,10 +91,6 @@
     "@vitejs/plugin-react": "^4.0.4",
     "@vitest/coverage-v8": "^0.34.4",
     "concurrently": "^8.2.0",
-<<<<<<< HEAD
-    "electron": "^26.2.1",
-=======
->>>>>>> eeac4b04
     "electron-builder": "^24.6.4",
     "electron-updater": "^6.1.4",
     "electron-vite": "^1.0.28",
