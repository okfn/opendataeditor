import { contextBridge, ipcRenderer } from 'electron'

contextBridge.exposeInMainWorld('opendataeditor', {
  sendFatalError: (message: string) => ipcRenderer.invoke('sendFatalError', message),
  openDirectoryDialog: () => ipcRenderer.invoke('openDirectoryDialog'),
<<<<<<< HEAD
  ensureLogs: (callback: any) => ipcRenderer.on('ensureLogs', (_event, message: string) => callback(message)),
  openPathInExplorer: (path: string) => ipcRenderer.send('openPathInExplorer', path)
=======
  ensureLogs: (callback: any) =>
    ipcRenderer.on('ensureLogs', (_event, message: string) => callback(message)),
  closeDesktopApp: () => ipcRenderer.invoke('closeDesktopApp'),
>>>>>>> e6f81704
})<|MERGE_RESOLUTION|>--- conflicted
+++ resolved
@@ -3,12 +3,8 @@
 contextBridge.exposeInMainWorld('opendataeditor', {
   sendFatalError: (message: string) => ipcRenderer.invoke('sendFatalError', message),
   openDirectoryDialog: () => ipcRenderer.invoke('openDirectoryDialog'),
-<<<<<<< HEAD
+
   ensureLogs: (callback: any) => ipcRenderer.on('ensureLogs', (_event, message: string) => callback(message)),
-  openPathInExplorer: (path: string) => ipcRenderer.send('openPathInExplorer', path)
-=======
-  ensureLogs: (callback: any) =>
-    ipcRenderer.on('ensureLogs', (_event, message: string) => callback(message)),
+  openPathInExplorer: (path: string) => ipcRenderer.send('openPathInExplorer', path),
   closeDesktopApp: () => ipcRenderer.invoke('closeDesktopApp'),
->>>>>>> e6f81704
 })