--- conflicted
+++ resolved
@@ -24,13 +24,12 @@
       return filePaths[0]
     }
   })
-<<<<<<< HEAD
+
   ipcMain.on('openPathInExplorer', (_event, path) => {
     shell.openPath(path)
-=======
+  })
 
   ipcMain.handle('closeDesktopApp', async () => {
     app.quit()
->>>>>>> e6f81704
   })
 }