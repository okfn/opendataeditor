import { client } from '@client/client'
import * as helpers from '@client/helpers'
import * as settings from '@client/settings'
import * as types from '@client/types'
import { cloneDeep, isNull, mapValues } from 'lodash'
import invariant from 'tiny-invariant'
import * as store from '../store'
<<<<<<< HEAD
import { onFileCreated, onFileUpdated } from './file'
=======
import { onFileUpdated } from './file'
>>>>>>> c08961b9
import { getRefs } from './refs'
import { revertResource } from './resource'

export async function openTable() {
  const { path, record } = store.getState()
  if (!path || !record) return

  const result = await client.tableCount({ path })
  if (result instanceof client.Error) {
    return store.setState('open-table-error', (state) => {
      state.error = result
    })
  }

  store.setState('open-table-init', (state) => {
    state.table = {
      rowCount: result.count,
      history: cloneDeep(settings.INITIAL_HISTORY),
      undoneHistory: cloneDeep(settings.INITIAL_HISTORY),
    }
  })
}

export async function closeTable() {
  store.setState('close-table', (state) => {
    state.table = undefined
  })
}

export async function publishTable(control: types.IControl) {
  const { record } = store.getState()

  const result = await client.filePublish({ path: record!.path, control })

  if (result instanceof client.Error) {
    store.setState('publish-table-error', (state) => {
      state.error = result
    })
    return undefined
  }

  store.setState('publish-table-end', (state) => {
    state.table!.publishedUrl = result.url
  })

  // TODO: remove and use from the state in UI
  return result.url
}

export async function revertTable() {
  const { grid } = getRefs()
  const state = store.getState()
  if (!grid) return

  if (getIsTableUpdated(state)) {
    store.setState('revert-table', (state) => {
      state.table!.history = cloneDeep(settings.INITIAL_HISTORY)
      state.table!.undoneHistory = cloneDeep(settings.INITIAL_HISTORY)
    })

    grid.reload()
  }

  revertResource()
}

export function setTableSelection(selection: types.ITableSelection) {
  store.setState('set-table-selection', (state) => {
    state.table!.selection = selection
  })
}

export async function toggleTableErrorMode() {
  const { grid } = getRefs()
  const { path, table } = store.getState()
  if (!path || !table || !grid) return

  // Update mode/rowCount
  if (table.mode === 'errors') {
    const result = await client.tableCount({ path })

    if (result instanceof client.Error) {
      return store.setState('toggle-table-error-mode', (state) => {
        state.error = result
      })
    }

    store.setState('toggle-table-error-mode-disable', (state) => {
      state.table!.mode = undefined
      state.table!.rowCount = result.count
    })
  } else {
    const result = await client.tableCount({ path, valid: false })

    if (result instanceof client.Error) {
      return store.setState('toggle-table-error-mode', (state) => {
        state.error = result
      })
    }

    store.setState('toggle-table-error-mode-enable', (state) => {
      state.table!.mode = 'errors'
      state.table!.rowCount = result.count
    })
  }

  if (grid.setSkip) grid.setSkip(0)
  grid.reload()
}

export function startTableEditing(context: any) {
  store.setState('start-table-editing', (state) => {
    state.table!.initialEditingValue = context.value
  })
}

export function saveTableEditing(context: any) {
  const { grid } = getRefs()
  const { table } = store.getState()
  if (!table || !grid) return

  // Don't save if not changed
  const value = context.value
  if (value === table.initialEditingValue) return

  const rowNumber = context.rowId
  const fieldName = context.columnId

  const change: types.IChange = {
    type: 'cell-update',
    rowNumber,
    fieldName,
    value,
  }

  store.setState('save-table-editing', (state) => {
    state.table!.history.changes.push(change)
    state.table!.undoneHistory.changes = []
  })

  helpers.applyTableHistory({ changes: [change] }, grid.data)
  grid.reload()
}

export function stopTableEditing() {
  const { grid } = getRefs()
  if (!grid) return

  requestAnimationFrame(() => {
    store.setState('stop-table-editing', (state) => {
      if (!state.table) return
      state.table.initialEditingValue = undefined
    })
  })

  grid.focus()
}

export function undoTableChange() {
  const { grid } = getRefs()
  if (!grid) return

  store.setState('undo-change', (state) => {
    const change = state.table!.history.changes.pop()
    if (change) state.table!.undoneHistory.changes.push(change)
  })

  grid.reload()
}

export function redoTableChange() {
  const { grid } = getRefs()
  if (!grid) return

  store.setState('redo-change', (state) => {
    const change = state.table!.undoneHistory.changes.pop()
    if (change) state.table!.history.changes.push(change)
  })

  grid.reload()
}

export async function deleteMultipleCells(cells: types.ICellSelection) {
  const { grid } = getRefs()
  const { table } = store.getState()
  if (!table || !grid) return

  // Don't add multiple cells update if no cells are selected
  if (!cells || !Object.keys(cells).length) {
    return
  }

  const cellChanges = []

  for (const [key] of Object.entries(cells)) {
    const row = key.substring(0, key.indexOf(','))
    const rowNumber = parseInt(row)
    const column = key.substring(key.indexOf(',') + 1, key.length)

    // Don't allow deleting row number
    if (column === '_rowNumber') {
      continue
    }

    cellChanges.push({ rowNumber, fieldName: column, value: '' })
  }

  // Exit if no changes
  if (!cellChanges.length) {
    return
  }

  const change: types.IChange = {
    type: 'multiple-cells-update',
    cells: cellChanges,
  }

  store.setState('delete-multiple-cells', (state) => {
    state.table!.history.changes.push(change)
    state.table!.undoneHistory.changes = []
  })

  helpers.applyTableHistory({ changes: [change] }, grid.data)
}

export async function renameColumn(props: {
  index: number
  oldName: string
  newName: string
}) {
  const { grid } = getRefs()
  const { path } = store.getState()
  invariant(grid)
  invariant(path)

  const result = await client.columnRename({ ...props, path })

  if (result instanceof client.Error) {
    return store.setState('rename-column-error', (state) => {
      state.error = result
    })
  }

  await onFileUpdated([path])
  grid.reload()
}

// Loaders

export const tableLoader: types.ITableLoader = async ({ skip, limit, sortInfo }) => {
  const defaultResult = { data: [], count: 0 }
  const { path, table, errorIndex } = store.getState()

  if (!path || !table || !errorIndex) {
    return defaultResult
  }

  const result = await client.tableRead({
    path,
    valid: table.mode === 'errors' ? false : undefined,
    limit,
    offset: skip,
    order: sortInfo?.name,
    desc: sortInfo?.dir === -1,
  })

  if (result instanceof client.Error) {
    store.setState('table-loader-error', (state) => {
      state.error = result
    })
    return defaultResult
  }

  // Create requested data frame
  // convert null fields in db to empty strings to avoid errors
  // in table representation. InovuaDataGrid complains with null values
  const data = []
  for (const row of result.rows) {
    data.push(mapValues(row, (value) => (isNull(value) ? '' : value)))
  }

  helpers.applyTableErrors(errorIndex, data)
  helpers.applyTableHistory(table.history, data)

  return { data, count: table.rowCount || 0 }
}

// Selectors

export const getIsTableOrResourceUpdated = store.createSelector((state) => {
  return getIsTableUpdated(state) || state.isResourceUpdated
})

export const getIsTableUpdated = store.createSelector((state) => {
  return !!state.table?.history.changes.length
})

export function setResourceUpdatedFalse() {
  store.setState('set-resource-update-false', (state) => {
    state.isResourceUpdated = false
  })
}<|MERGE_RESOLUTION|>--- conflicted
+++ resolved
@@ -5,11 +5,7 @@
 import { cloneDeep, isNull, mapValues } from 'lodash'
 import invariant from 'tiny-invariant'
 import * as store from '../store'
-<<<<<<< HEAD
-import { onFileCreated, onFileUpdated } from './file'
-=======
 import { onFileUpdated } from './file'
->>>>>>> c08961b9
 import { getRefs } from './refs'
 import { revertResource } from './resource'
 
