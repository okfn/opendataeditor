--- conflicted
+++ resolved
@@ -1,18 +1,13 @@
-<<<<<<< HEAD
-import { client } from '@client/client'
 import type { ITableEditor } from '@client/components/Editors/Table'
 import type { ITextEditor } from '@client/components/Editors/Text'
+import * as settings from '@client/settings'
+import { redoTableChange, undoTableChange } from '@client/store'
 import type * as types from '@client/types'
-=======
-import * as settings from '@client/settings'
-import { redoTableChange, togglePanel, undoTableChange } from '@client/store'
->>>>>>> 019eb659
 import delay from 'delay'
 import React from 'react'
 import { IDialog, IPanel } from '../state'
 import * as store from '../store'
 import { getIsFileOrResourceUpdated, loadFiles } from './file'
-import { redoTableChange, undoTableChange } from './table'
 
 export async function onAppStart() {
   // @ts-ignore
