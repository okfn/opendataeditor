import AddRemoteFileDialog from './Dialogs/AddRemoteFile'
import AddEmptyFolderDialog from './Dialogs/AddEmptyFolder'
import AdjustFileDialog from './Dialogs/AdjustFile'
import CloseDesktopAppDialog from './Dialogs/CloseDesktopApp'
import ConfigDialog from './Dialogs/Config'
import CopyFileDialog from './Dialogs/CopyFile'
import CopyFolderDialog from './Dialogs/CopyFolder'
import CreateDialog from './Dialogs/Create'
import DeleteFilesFoldersDialog from './Dialogs/DeleteFilesFolders'
import IndexFilesDialog from './Dialogs/IndexFiles'
import MoveFileDialog from './Dialogs/MoveFile'
import MoveFolderDialog from './Dialogs/MoveFolder'
import PublishDialog from './Dialogs/Publish'
<<<<<<< HEAD
import UnsavedChangesDialog from './Dialogs/UnsavedChanges'
=======
import WelcomeBannerDialog from './Dialogs/WelcomeBanner'
>>>>>>> c3ea6294
import * as store from '@client/store'

export default function Dialog() {
  const dialog = store.useStore((state) => state.dialog)
  if (!dialog) return null

  // @ts-ignore
  const Dialog = DIALOGS[dialog]
  if (!Dialog) return null

  return <Dialog />
}

const DIALOGS = {
  addEmptyFolder: AddEmptyFolderDialog,
  addRemoteFile: AddRemoteFileDialog,
  adjustFile: AdjustFileDialog,
  closeDesktopApp: CloseDesktopAppDialog,
  config: ConfigDialog,
  configProject: ConfigDialog,
  copyFile: CopyFileDialog,
  copyFolder: CopyFolderDialog,
  create: CreateDialog,
  deleteFilesFolders: DeleteFilesFoldersDialog,
  indexFiles: IndexFilesDialog,
  moveFile: MoveFileDialog,
  moveFolder: MoveFolderDialog,
  publish: PublishDialog,
<<<<<<< HEAD
  unsavedChanges: UnsavedChangesDialog,
=======
  welcomeBanner: WelcomeBannerDialog,
>>>>>>> c3ea6294
} as const<|MERGE_RESOLUTION|>--- conflicted
+++ resolved
@@ -11,11 +11,8 @@
 import MoveFileDialog from './Dialogs/MoveFile'
 import MoveFolderDialog from './Dialogs/MoveFolder'
 import PublishDialog from './Dialogs/Publish'
-<<<<<<< HEAD
 import UnsavedChangesDialog from './Dialogs/UnsavedChanges'
-=======
 import WelcomeBannerDialog from './Dialogs/WelcomeBanner'
->>>>>>> c3ea6294
 import * as store from '@client/store'
 
 export default function Dialog() {
@@ -44,9 +41,6 @@
   moveFile: MoveFileDialog,
   moveFolder: MoveFolderDialog,
   publish: PublishDialog,
-<<<<<<< HEAD
   unsavedChanges: UnsavedChangesDialog,
-=======
   welcomeBanner: WelcomeBannerDialog,
->>>>>>> c3ea6294
 } as const