--- conflicted
+++ resolved
@@ -21,13 +21,9 @@
 function DefaultBrowser() {
   const path = store.useStore((state) => state.path)
   const files = store.useStore((state) => state.files)
-<<<<<<< HEAD
   const event = store.useStore((state) => state.event)
+  const selectedMultiplePaths = store.useStore((state) => state.selectedMultiplePaths)
 
-=======
-  const fileEvent = store.useStore((state) => state.fileEvent)
-  const selectedMultiplePaths = store.useStore((state) => state.selectedMultiplePaths)
->>>>>>> 47d43bb5
   return (
     <ErrorBoundary
       fallback={
@@ -42,14 +38,14 @@
     >
       <FileTree
         files={files}
-<<<<<<< HEAD
         event={event}
-=======
-        event={fileEvent}
         selectedMultiple={selectedMultiplePaths}
->>>>>>> 47d43bb5
         selected={path}
-        onSelect={(path) => store.selectFile({ path })}
+        onSelect={(paths) =>
+          paths.length <= 1
+            ? store.selectFile({ path: paths[0] })
+            : store.selectMultipleFiles(paths)
+        }
       />
     </ErrorBoundary>
   )
