--- conflicted
+++ resolved
@@ -19,18 +19,10 @@
 }
 
 function DefaultBrowser() {
-<<<<<<< HEAD
-  const path = useStore((state) => state.path)
-  const selectedMultiplePaths = useStore((state) => state.selectedMultiplePaths)
-  const files = useStore((state) => state.files)
-  const fileEvent = useStore((state) => state.fileEvent)
-  const selectFile = useStore((state) => state.selectFile)
-=======
   const path = store.useStore((state) => state.path)
   const files = store.useStore((state) => state.files)
   const fileEvent = store.useStore((state) => state.fileEvent)
-
->>>>>>> eb9b6d7f
+  const selectedMultiplePaths = store.useStore((state) => state.selectedMultiplePaths)
   return (
     <ErrorBoundary
       fallback={
@@ -46,14 +38,9 @@
       <FileTree
         files={files}
         event={fileEvent}
-<<<<<<< HEAD
         selectedMultiple={selectedMultiplePaths}
         selected={path}
-        onSelect={selectFile}
-=======
-        selected={path}
         onSelect={store.selectFile}
->>>>>>> eb9b6d7f
       />
     </ErrorBoundary>
   )
