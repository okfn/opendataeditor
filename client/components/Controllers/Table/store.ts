import * as React from 'react'
import * as zustand from 'zustand'
import noop from 'lodash/noop'
import mapValues from 'lodash/mapValues'
import isNull from 'lodash/isNull'
import isEqual from 'fast-deep-equal'
import cloneDeep from 'lodash/cloneDeep'
import { createStore } from 'zustand/vanilla'
import { createSelector } from 'reselect'
import { assert } from 'ts-essentials'
import { Client } from '../../../client'
import { ITableEditor } from '../../Editors/Table'
import { TableProps } from './index'
import * as settings from '../../../settings'
import * as helpers from '../../../helpers'
import * as types from '../../../types'

export interface State {
  /** Path of the file relative to the project **/
  path: string
  /** Singleton to connect to the backend **/
  client: Client
  /** Event triggered onSave, it is set as a property of the component **/
  onSave: () => void
  /** Event triggered onSaveAs, it is set as a property of the component **/
  onSaveAs: (path: string) => void
  /** Keeps track if we are displaying the full datagrid or only errors. **/
  mode?: 'errors'
  /** Keeps track of the selected panel **/
  panel?: 'metadata' | 'report' | 'changes' | 'source'
  /** Keeps track of the displayed dialog **/
  dialog?: 'publish' | 'saveAs' | 'chat' | 'leave'
  record?: types.IRecord
  report?: types.IReport
  measure?: types.IMeasure
  /** Stores the content of the raw file when loadSource is triggered. **/
  source?: string
  /** Number of rows of the file **/
  rowCount?: number
  resource?: types.IResource
  updateState: (patch: Partial<State>) => void

  // General
  /** Set the values required to load the component: data, errors, reports, etc **/
  load: () => Promise<void>
  /** Loads the source view of the file (Displays raw CSV file) **/
  loadSource: () => Promise<void>
  /** Edit the table using an AI prompt **/
  edit: (prompt: string) => Promise<void>
  /** Save file to another path **/
  saveAs: (toPath: string) => Promise<void>
  /** Revert all the changes done to the datagrid that were not saved to disk. **/
  revert: () => void
  /** Save the changes made to the datagrid to disk. **/
  save: () => Promise<void>
  /** Calls to frictionless-py Publish function. **/
  publish: (control: types.IControl) => Promise<string | undefined>
  /** Returns the tabular data indexed in the SQLite database. **/
  /** It will apply historyChanges if they exist. **/
  loader: types.ITableLoader
  /** Array of changes that the user made to the datagrid. Kept until saving to disk. **/
  history: types.IHistory
  undoneHistory: types.IHistory
  selection?: types.ITableSelection
  /** Used to display in the table view only rows with errors **/
  toggleErrorMode: () => Promise<void>
  gridRef?: React.MutableRefObject<ITableEditor>
  /** Removes all entries from history. Called when reverting all changes. **/
  clearHistory: () => void
  /** Handles event when user clicks outside a dialog **/
  onClickAway: () => void

  // Editing
<<<<<<< HEAD
  /** The following functions are called when the user edit values in the data grid. **/
  initialEditingValue?: any
=======

  initialEditingValue?: string | number
>>>>>>> 76f8bf26
  // TODO: find proper context type
  startEditing: (context: any) => void
  saveEditing: (context: any) => void
  stopEditing: (context: any) => void
  undoChange: () => void
  redoChange: () => void
  deleteMultipleCells: (cells: object) => Promise<void>
}

export function makeStore(props: TableProps) {
  return createStore<State>((set, get) => ({
    ...props,
    onSave: props.onSave || noop,
    onSaveAs: props.onSaveAs || noop,
    history: cloneDeep(settings.INITIAL_HISTORY),
    undoneHistory: cloneDeep(settings.INITIAL_HISTORY),
    updateState: (patch) => {
      if ('panel' in patch) patch.selection = undefined
      set(patch)
    },

    // General

    load: async () => {
      const { path, client, clearHistory } = get()
      const { record, report, measure } = await client.fileIndex({ path })
      const { count } = await client.tableCount({ path })
      set({
        record,
        report,
        measure,
        resource: cloneDeep(record.resource),
        rowCount: count,
      })
      clearHistory()
    },
    loadSource: async () => {
      const { path, record, client } = get()
      if (!record) return
      if (!settings.TEXT_TABLE_FORMATS.includes(record.resource.format || '')) return
      const { text } = await client.textRead({
        path,
        size: settings.MAX_TABLE_SOURCE_SIZE,
      })
      set({ source: text })
    },
    edit: async (prompt) => {
      const { path, client, source, onSave, load, loadSource, gridRef } = get()
      const grid = gridRef?.current
      if (!grid) return

      let text = source
      if (text === undefined) {
        await loadSource()
        text = get().source || ''
      }

      await client.tableEdit({ path, text, prompt })
      onSave()
      await load()
      grid.reload()
    },
    saveAs: async (toPath) => {
      const { path, client, history, resource, onSaveAs } = get()
      await client.tablePatch({ path, toPath, history, resource })
      onSaveAs(toPath)
    },
    publish: async (control) => {
      const { record, client } = get()
      const { url } = await client.filePublish({ path: record!.path, control })
      return url
    },
    revert: () => {
      const { record, gridRef, clearHistory } = get()
      if (!record) return
      if (selectors.isDataUpdated(get())) {
        clearHistory()
        gridRef?.current?.reload()
      }
      if (selectors.isMetadataUpdated(get())) {
        set({ resource: cloneDeep(record.resource) })
      }
    },
    save: async () => {
      const { path, client, history, load, gridRef, resource, onSave } = get()
      const grid = gridRef?.current
      if (!grid) return

      await client.tablePatch({
        path,
        history: selectors.isDataUpdated(get()) ? history : undefined,
        resource: selectors.isMetadataUpdated(get()) ? resource : undefined,
      })
      onSave()
      await load()
      grid.reload()
    },
    loader: async ({ skip, limit, sortInfo }) => {
      const { path, client, rowCount, mode, history } = get()
      const { rows } = await client.tableRead({
        path,
        valid: mode === 'errors' ? false : undefined,
        limit,
        offset: skip,
        order: sortInfo?.name,
        desc: sortInfo?.dir === -1,
      })

      // convert null fields in db to empty strings to avoid errors
      // in table representation. InovuaDataGrid complains with null values
      const rowsNotNull = []
      for (const row of rows) {
        rowsNotNull.push(mapValues(row, (value) => (isNull(value) ? '' : value)))
      }

      helpers.applyTableHistory(history, rowsNotNull)
      return { data: rowsNotNull, count: rowCount || 0 }
    },
    toggleErrorMode: async () => {
      const { path, client, mode, gridRef } = get()
      const grid = gridRef?.current
      if (!grid) return

      // Update mode/rowCount
      if (mode === 'errors') {
        const { count } = await client.tableCount({ path })
        set({ mode: undefined, rowCount: count })
      } else {
        const { count } = await client.tableCount({ path, valid: false })
        set({ mode: 'errors', rowCount: count })
      }

      if (grid.setSkip) grid.setSkip(0)
      grid.reload()
    },
    clearHistory: () => {
      set({
        history: cloneDeep(settings.INITIAL_HISTORY),
        undoneHistory: cloneDeep(settings.INITIAL_HISTORY),
      })
    },
    onClickAway: () => {
      const { dialog, updateState } = get()
      const isUpdated = selectors.isUpdated(get())
      if (isUpdated && !dialog) updateState({ dialog: 'leave' })
    },

    // Editing

    startEditing: (context) => {
      const { updateState } = get()
      updateState({ initialEditingValue: context.value })
    },
    saveEditing: (context) => {
      const { gridRef, history, undoneHistory, initialEditingValue } = get()
      const grid = gridRef?.current
      if (!grid) return

      // Don't save if not changed
      let value = context.value
      if (value === initialEditingValue) return

      const rowNumber = context.rowId
      const fieldName = context.columnId
      if (context.cellProps.type === 'number') value = parseInt(value)
      const change: types.IChange = {
        type: 'cell-update',
        rowNumber,
        fieldName,
        value,
      }
      helpers.applyTableHistory({ changes: [change] }, grid.data)
      history.changes.push(change)
      undoneHistory.changes = []
      set({ history: { ...history } })
      gridRef?.current?.reload()
    },
    stopEditing: () => {
      const { gridRef, updateState } = get()
      requestAnimationFrame(() => {
        updateState({ initialEditingValue: undefined })
        gridRef?.current?.focus()
      })
    },
    undoChange: () => {
      const { history, undoneHistory, gridRef } = get()
      const change = history.changes.pop()
      if (change) undoneHistory.changes.push(change)
      set({ history: { ...history } })
      gridRef?.current?.reload()
    },
    redoChange: () => {
      const { history, undoneHistory, gridRef } = get()
      const change = undoneHistory.changes.pop()
      if (change) history.changes.push(change)
      set({ history: { ...history } })
      gridRef?.current?.reload()
    },
    deleteMultipleCells: async (cells: object) => {
      const { gridRef, history, undoneHistory } = get()
      const grid = gridRef?.current
      if (!grid) return

      const cellChanges = []

      for (const [key] of Object.entries(cells)) {
        const row = key.substring(0, key.indexOf(','))
        const rowNumber = parseInt(row)
        const column = key.substring(key.indexOf(',') + 1, key.length)

        cellChanges.push({ rowNumber, fieldName: column, value: '' })
      }
      const change: types.IChange = {
        type: 'multiple-cells-update',
        cells: cellChanges,
      }
      history.changes.push(change)
      helpers.applyTableHistory({ changes: [change] }, grid.data)
      undoneHistory.changes = []
      set({ history: { ...history } })
    },
  }))
}

export const select = createSelector
export const selectors = {
  isUpdated: (state: State) => {
    return selectors.isDataUpdated(state) || selectors.isMetadataUpdated(state)
  },
  isDataUpdated: (state: State) => {
    return !!state.history.changes.length
  },
  isMetadataUpdated: (state: State) => {
    return !isEqual(state.resource, state.record?.resource)
  },
}

export function useStore<R>(selector: (state: State) => R): R {
  const store = React.useContext(StoreContext)
  assert(store, 'store provider is required')
  return zustand.useStore(store, selector)
}

const StoreContext = React.createContext<zustand.StoreApi<State> | null>(null)
export const StoreProvider = StoreContext.Provider<|MERGE_RESOLUTION|>--- conflicted
+++ resolved
@@ -71,13 +71,8 @@
   onClickAway: () => void
 
   // Editing
-<<<<<<< HEAD
   /** The following functions are called when the user edit values in the data grid. **/
-  initialEditingValue?: any
-=======
-
   initialEditingValue?: string | number
->>>>>>> 76f8bf26
   // TODO: find proper context type
   startEditing: (context: any) => void
   saveEditing: (context: any) => void
