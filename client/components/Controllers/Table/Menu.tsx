<<<<<<< HEAD
=======
import { saveChangesDialog } from '@client/components/Application/Dialogs/SaveChanges'
>>>>>>> ef80e624
import * as store from '@client/store'
import Box from '@mui/material/Box'
import * as action from '../../Parts/Bars/Action'
import * as menu from '../../Parts/Bars/Menu'

export default function Menu() {
  const panel = store.useStore((state) => state.panel)
  const report = store.useStore((state) => state.report)
  const history = store.useStore((state) => state.table?.history)
  const source = store.useStore((state) => state.source)
  const undoneHistory = store.useStore((state) => state.table?.undoneHistory)

  const isTableUpdated = store.useStore(store.getIsTableOrResourceUpdated)

  return (
    <menu.MenuBar fullWidth>
      <Box sx={{ width: '100%', display: 'flex', justifyContent: 'space-between' }}>
        <Box
          sx={{
            display: 'flex',
            flexDirection: 'row',
            alignItems: 'center',
          }}
        >
          <menu.MetadataButton
            active={panel === 'metadata'}
            onClick={() => store.togglePanel('metadata')}
            color="OKFNCoolGray"
          />
          <menu.ReportButton
            disabled={!report || report?.valid}
            active={panel === 'report'}
            onClick={() => store.togglePanel('report')}
            color="OKFNCoolGray"
            numberErrors={report?.stats.errors}
          />
          <menu.SourceButton
            disabled={!source?.text}
            active={panel === 'source'}
            onClick={() => store.togglePanel('source')}
            color="OKFNCoolGray"
          />
          <menu.UndoButton
            onClick={store.undoTableChange}
            disabled={!history?.changes.length}
            color="OKFNCoolGray"
          />
          <menu.RedoButton
            onClick={store.redoTableChange}
            disabled={!undoneHistory?.changes.length}
            color="OKFNCoolGray"
          />
        </Box>
        <Box sx={{ display: 'flex', flexDirection: 'row' }}>
          <action.AssistantButton onClick={() => store.openDialog('assistant')} />
          <action.PublishButton
            disabled={isTableUpdated}
            onClick={() => store.openDialog('publish')}
          />
          <action.SaveButton
            updated={isTableUpdated}
            onClick={saveChangesDialog.saveChanges}
          />
        </Box>
      </Box>
    </menu.MenuBar>
  )
}<|MERGE_RESOLUTION|>--- conflicted
+++ resolved
@@ -1,7 +1,4 @@
-<<<<<<< HEAD
-=======
 import { saveChangesDialog } from '@client/components/Application/Dialogs/SaveChanges'
->>>>>>> ef80e624
 import * as store from '@client/store'
 import Box from '@mui/material/Box'
 import * as action from '../../Parts/Bars/Action'
