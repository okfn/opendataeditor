import LightTooltip from '../../Parts/Tooltips/Light'
import Box from '@mui/material/Box'
import type { TypeColumn } from '@inovua/reactdatagrid-community/types'
import * as helpers from '../../../helpers'
import * as types from '../../../types'

// TODO: remove colors hard-coding (declare them in settings.ts and use in theme/here)

export function createColumns(
  schema: types.ISchema,
  report?: types.IReport,
  history?: types.IHistory,
  selection?: types.ITableSelection,
  colorPalette?: any
) {
  const errorIndex = helpers.createErrorIndex(report)
  const changeIndex = helpers.createChangeIndex(history)

  // Row number column

  const rowNumberColumn: IColumn = {
    name: '_rowNumber',
    showColumnMenuTool: false,
    sortable: false,
    header: '',
    type: 'number',
    width: 60,
    editable: false,
    textAlign: 'center',
    headerAlign: 'center',
    headerProps: { style: { backgroundColor: '#c5cae0' } },
    onRender: (cellProps) => {
      cellProps.style.background = '#EBEDF7'
      // cellProps.style.fontWeight = 'bold'
      cellProps.style.color = '#aaa'
    },
  }

  // Data columns

  const dataColumns: IColumn[] = []
  const dataFields = getDataFields({ schema, report })
  for (const field of dataFields) {
<<<<<<< HEAD
    let header = field.title ?? field.name
    const type = ['integer', 'number'].includes(field.type) ? 'number' : 'string'

    const errors = errorIndex.label[field.name]
    if (errors) {
      const error = errors[0]
      // @ts-ignore
      if (error) header = error.label
    }

    dataColumns.push({
      name: field.name,
      header,
      type,
      editable: !field.isExtra,
      headerProps:
        field.name in errorIndex.label
          ? { style: { color: 'white', background: colorPalette.OKFNRed400.main } }
          : field.name === selection?.columnName
          ? { style: { color: '#ed6c02' } }
          : undefined,
      render: (context) => {
        const { cellProps, data } = context
        let { value } = context
        const rowNumber = data._rowNumber
        const columnName = cellProps.id
        const rowKey = `${rowNumber}`
        const cellKey = `${rowNumber},${columnName}`

        // Value
        if (type === 'string') {
          value = value?.toString()
        }

        // Selection
        if (selection) {
          if (rowNumber === selection.rowNumber || columnName === selection.columnName) {
            cellProps.style.color = '#ed6c02'
          }
        }

        // Changes
        let change: types.IChange | undefined
        if (rowKey in changeIndex.row) {
          change = changeIndex.row[rowKey]
        } else if (cellKey in changeIndex.cell) {
          change = changeIndex.cell[cellKey]
        }
        if (change) {
          cellProps.style.color = 'black'
          cellProps.style.border = '1px solid ' + colorPalette.OKFNBlue.main
          cellProps.style.backgroundColor = colorPalette.OKFNGray100.main
          return value
        }

        // Errors
        let error: types.IError | undefined
        if (rowKey in errorIndex.row) {
          error = errorIndex.row[rowKey][0]
        } else if (cellKey in errorIndex.cell) {
          error = errorIndex.cell[cellKey][0]
        }
        if (error) {
          value = error.cell || value
          cellProps.style.color = 'white'
          cellProps.style.cursor = 'pointer'
          cellProps.style.background = colorPalette.OKFNRed400.main
          value = (
            <LightTooltip title={error.message}>
              <div>{value}</div>
            </LightTooltip>
          )
        }

        return value
      },
=======
    const labelErrors = errorIndex.label[field.name]

    const renderHeader: IColumn['header'] = () => {
      const firstError = labelErrors?.[0]
      const label = firstError ? firstError.label : field.title ?? field.name

      if (firstError) {
        return (
          <LightTooltip title={firstError.message}>
            <Box sx={{ minWidth: '80%', minHeight: '20px' }}>{label}</Box>
          </LightTooltip>
        )
      }

      return label
    }

    const renderRow: IColumn['render'] = (context) => {
      const { cellProps, data } = context
      let { value } = context
      const rowNumber = data._rowNumber
      const columnName = cellProps.id
      const rowKey = `${rowNumber}`
      const cellKey = `${rowNumber},${columnName}`

      // Selection
      if (selection) {
        if (rowNumber === selection.rowNumber || columnName === selection.columnName) {
          cellProps.style.color = '#ed6c02'
        }
      }

      // Changes
      let change: types.IChange | undefined
      if (rowKey in changeIndex.row) {
        change = changeIndex.row[rowKey]
      } else if (cellKey in changeIndex.cell) {
        change = changeIndex.cell[cellKey]
      }
      if (change) {
        cellProps.style.color = 'black'
        cellProps.style.border = '1px solid ' + colorPalette.OKFNBlue.main
        cellProps.style.backgroundColor = colorPalette.OKFNGray100.main
        return value
      }

      // Errors
      let error: types.IError | undefined
      if (rowKey in errorIndex.row) {
        error = errorIndex.row[rowKey][0]
      } else if (cellKey in errorIndex.cell) {
        error = errorIndex.cell[cellKey][0]
      }
      if (error) {
        value = error.cell || value
        cellProps.style.color = 'white'
        cellProps.style.cursor = 'pointer'
        cellProps.style.background = colorPalette.OKFNRed400.main
        value = (
          <LightTooltip title={error.message}>
            <Box sx={{ minWidth: '80%', minHeight: '20px' }}>{value}</Box>
          </LightTooltip>
        )
      }

      return value
    }

    dataColumns.push({
      name: field.name,
      header: renderHeader,
      type: ['integer', 'number'].includes(field.type) ? 'number' : 'string',
      editable: !field.isExtra,
      headerProps: labelErrors
        ? { style: { color: 'white', background: colorPalette.OKFNRed400.main } }
        : field.name === selection?.columnName
        ? { style: { color: '#ed6c02' } }
        : undefined,
      render: renderRow,
>>>>>>> c6d3173d
    })
  }

  return [rowNumberColumn, ...dataColumns]
}

export function getDataFields(props: { schema: types.ISchema; report?: types.IReport }) {
  const task = props.report?.tasks[0]
  const fields: IDataField[] = []

  for (const field of props.schema.fields) {
    // TODO: fix this on ther server side -- schema should not have hidden fields
    // Otherwise the _rowNumber and _rowValid are displayed on the table
    if (field.name === '_rowNumber' || field.name === '_rowValid') continue
    fields.push({
      name: field.name,
      type: field.type,
      title: field.title,
    })
  }

  const extraCellErrors = task?.errors.filter((e) => e.type === 'extra-cell')
  const extraFieldNumbers = new Set(extraCellErrors?.map((e) => e.fieldNumber))
  for (const fieldNumber of extraFieldNumbers) {
    if (!fieldNumber || fields[fieldNumber]) continue
    fields.push({
      name: `_fieldNumber${fieldNumber}`,
      type: 'string',
      title: '',
      isExtra: true,
    })
  }

  return fields
}

type IDataField = {
  name: string
  type: string
  title?: string
  isExtra?: boolean
}

// It fixes the native TypeColumn type to match the docs and actual behavior
type IColumn = TypeColumn & {
  showColumnMenuTool?: boolean
  onRender?: (cellProps: any) => void
}<|MERGE_RESOLUTION|>--- conflicted
+++ resolved
@@ -41,85 +41,8 @@
   const dataColumns: IColumn[] = []
   const dataFields = getDataFields({ schema, report })
   for (const field of dataFields) {
-<<<<<<< HEAD
-    let header = field.title ?? field.name
-    const type = ['integer', 'number'].includes(field.type) ? 'number' : 'string'
-
-    const errors = errorIndex.label[field.name]
-    if (errors) {
-      const error = errors[0]
-      // @ts-ignore
-      if (error) header = error.label
-    }
-
-    dataColumns.push({
-      name: field.name,
-      header,
-      type,
-      editable: !field.isExtra,
-      headerProps:
-        field.name in errorIndex.label
-          ? { style: { color: 'white', background: colorPalette.OKFNRed400.main } }
-          : field.name === selection?.columnName
-          ? { style: { color: '#ed6c02' } }
-          : undefined,
-      render: (context) => {
-        const { cellProps, data } = context
-        let { value } = context
-        const rowNumber = data._rowNumber
-        const columnName = cellProps.id
-        const rowKey = `${rowNumber}`
-        const cellKey = `${rowNumber},${columnName}`
-
-        // Value
-        if (type === 'string') {
-          value = value?.toString()
-        }
-
-        // Selection
-        if (selection) {
-          if (rowNumber === selection.rowNumber || columnName === selection.columnName) {
-            cellProps.style.color = '#ed6c02'
-          }
-        }
-
-        // Changes
-        let change: types.IChange | undefined
-        if (rowKey in changeIndex.row) {
-          change = changeIndex.row[rowKey]
-        } else if (cellKey in changeIndex.cell) {
-          change = changeIndex.cell[cellKey]
-        }
-        if (change) {
-          cellProps.style.color = 'black'
-          cellProps.style.border = '1px solid ' + colorPalette.OKFNBlue.main
-          cellProps.style.backgroundColor = colorPalette.OKFNGray100.main
-          return value
-        }
-
-        // Errors
-        let error: types.IError | undefined
-        if (rowKey in errorIndex.row) {
-          error = errorIndex.row[rowKey][0]
-        } else if (cellKey in errorIndex.cell) {
-          error = errorIndex.cell[cellKey][0]
-        }
-        if (error) {
-          value = error.cell || value
-          cellProps.style.color = 'white'
-          cellProps.style.cursor = 'pointer'
-          cellProps.style.background = colorPalette.OKFNRed400.main
-          value = (
-            <LightTooltip title={error.message}>
-              <div>{value}</div>
-            </LightTooltip>
-          )
-        }
-
-        return value
-      },
-=======
     const labelErrors = errorIndex.label[field.name]
+    const columnType = ['integer', 'number'].includes(field.type) ? 'number' : 'string'
 
     const renderHeader: IColumn['header'] = () => {
       const firstError = labelErrors?.[0]
@@ -143,6 +66,11 @@
       const columnName = cellProps.id
       const rowKey = `${rowNumber}`
       const cellKey = `${rowNumber},${columnName}`
+
+      // Value
+      if (columnType === 'string') {
+        value = value?.toString()
+      }
 
       // Selection
       if (selection) {
@@ -190,7 +118,7 @@
     dataColumns.push({
       name: field.name,
       header: renderHeader,
-      type: ['integer', 'number'].includes(field.type) ? 'number' : 'string',
+      type: columnType,
       editable: !field.isExtra,
       headerProps: labelErrors
         ? { style: { color: 'white', background: colorPalette.OKFNRed400.main } }
@@ -198,7 +126,6 @@
         ? { style: { color: '#ed6c02' } }
         : undefined,
       render: renderRow,
->>>>>>> c6d3173d
     })
   }
 
